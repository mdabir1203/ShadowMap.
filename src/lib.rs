--- conflicted
+++ resolved
@@ -127,727 +127,4 @@
 
     println!("[*] Recon complete. Outputs in: {}", output_dir);
     Ok(output_dir)
-<<<<<<< HEAD
-=======
 }
-
-// Create a secure DNS resolver
-async fn create_secure_resolver(
-) -> Result<TokioAsyncResolver, Box<dyn std::error::Error + Send + Sync>> {
-
-    let mut config = ResolverConfig::default();
-    config.add_name_server(NameServerConfig {
-        socket_addr: "8.8.8.8:53".parse()?,
-        protocol: trust_dns_resolver::config::Protocol::Udp,
-        tls_dns_name: None,
-        trust_negative_responses: false,
-        bind_addr: None,
-    });
-
-    let opts = ResolverOpts::default();
-
-    Ok(TokioAsyncResolver::tokio(config, opts))
-}
-
-// ---------- Enhanced CRT.sh Async ----------
-async fn crtsh_enum_async(
-    client: &Client,
-    domain: &str,
-    max_retries: usize,
-) -> Result<HashSet<String>, Box<dyn std::error::Error + Send + Sync>> {
-    let url = format!("https://crt.sh/?q=%25.{}&output=json", domain);
-    let mut retries = 0;
-    let mut last_error: Option<Box<dyn std::error::Error + Send + Sync>> = None;
-
-
-    while retries < max_retries {
-        let resp = client
-            .get(&url)
-            .header(
-                header::USER_AGENT,
-                *USER_AGENTS.choose(&mut rand::thread_rng()).unwrap(),
-            )
-            .header(header::ACCEPT, "application/json")
-            .send()
-            .await;
-
-        match resp {
-            Ok(r) => {
-                if r.status().is_success() {
-                    let entries: Result<Vec<CrtShEntry>, _> = r.json().await;
-                    match entries {
-                        Ok(entries) => {
-                            let mut subs = HashSet::new();
-                            for entry in entries {
-                                for name in entry.name_value.split('\n') {
-                                    let trimmed = name.trim();
-                                    if !trimmed.is_empty() && !trimmed.starts_with('*') {
-                                        subs.insert(trimmed.to_string());
-                                    }
-                                }
-                            }
-                            return Ok(subs);
-                        }
-                        Err(e) => {
-                            last_error = Some(Box::new(e));
-                        }
-                    }
-                } else if r.status().is_server_error() {
-                    last_error = Some(Box::new(std::io::Error::other(format!(
-                        "Server error: {}",
-                        r.status()
-                    ))));
-                }
-            }
-            Err(e) => {
-                last_error = Some(Box::new(e));
-            }
-        }
-
-        retries += 1;
-        if retries < max_retries {
-            let delay = Duration::from_secs(2_u64.pow(retries as u32));
-            println!(
-                "[!] Retry {}/{} due to error: {:?}",
-                retries, max_retries, last_error
-            );
-            sleep(delay).await;
-        }
-    }
-
-    Err(last_error.unwrap_or_else(|| Box::new(std::io::Error::other("Max retries exceeded"))))
-}
-
-// ---------------- Cloud Recon ------------------- //
-
-async fn cloud_saas_recon(
-    subs: &HashSet<String>,
-    resolver: TokioAsyncResolver,
-    max_concurrency: usize,
-) -> HashMap<String, Vec<String>> {
-    let resolver = Arc::new(resolver);
-    let semaphore = Arc::new(Semaphore::new(max_concurrency));
-    let mut tasks = FuturesUnordered::new();
-
-    for sub in subs.iter() {
-        let sub_clone = sub.clone();
-        let resolver_clone = Arc::clone(&resolver);
-        let semaphore_clone = Arc::clone(&semaphore);
-
-        tasks.push(tokio::spawn(async move {
-            // FIX 1: Acquire permit without `?`, use `expect` for simplicity
-            let _permit = semaphore_clone
-                .acquire()
-                .await
-                .expect("Semaphore unexpectedly closed");
-
-            let mut findings: Vec<String> = Vec::new();
-
-            // 1) Direct provider-pattern matches
-            for (provider, pattern) in CLOUD_SAAS_PATTERNS.iter() {
-                if pattern.is_match(&sub_clone) {
-                    findings.push(format!("Matched provider pattern: {}", provider));
-                }
-            }
-
-            // 2) Predicted candidate hostnames to validate via DNS
-            let predicted_candidates = vec![
-                format!("api.{}", sub_clone),
-                format!("dev.{}", sub_clone),
-                format!("staging.{}", sub_clone),
-                format!("{}.s3.amazonaws.com", sub_clone),
-                format!("{}.blob.core.windows.net", sub_clone),
-                format!("{}.storage.googleapis.com", sub_clone),
-            ];
-
-            for cand in predicted_candidates {
-                match timeout(DNS_TIMEOUT, resolver_clone.lookup_ip(cand.clone())).await {
-                    Ok(Ok(lookup)) if lookup.iter().next().is_some() => {
-                        findings.push(format!("Predicted exists: {}", cand));
-                    }
-                    _ => {}
-                }
-            }
-
-            // FIX 2: Return Option directly, no unnecessary Result wrapper
-            if !findings.is_empty() {
-                Some((sub_clone, findings))
-            } else {
-                None
-            }
-        }));
-    }
-
-    let mut results = HashMap::new();
-    while let Some(res) = tasks.next().await {
-        // This works for both Result<Option<T>> and Option<T> due to the Ok() pattern match
-        if let Ok(Some((sub_clone, findings))) = res {
-            results.insert(sub_clone, findings);
-        }
-    }
-
-    results
-}
-
-// ---------- Enhanced DNS Live Check ----------
-async fn check_dns_live(
-    subs: &HashSet<String>,
-    resolver: TokioAsyncResolver,
-    max_concurrency: usize,
-) -> HashSet<String> {
-    let semaphore = Arc::new(Semaphore::new(max_concurrency));
-    let mut tasks = FuturesUnordered::new();
-
-    for sub in subs.iter() {
-        let permit = semaphore.clone().acquire_owned().await.unwrap();
-        let resolver = resolver.clone();
-        let sub_clone = sub.clone();
-
-        tasks.push(tokio::spawn(async move {
-            let result = timeout(DNS_TIMEOUT, resolver.lookup_ip(sub_clone.clone())).await;
-            drop(permit);
-
-            match result {
-                Ok(Ok(lookup)) if lookup.iter().next().is_some() => Some(sub_clone),
-                _ => None,
-            }
-        }));
-    }
-
-    let mut live = HashSet::new();
-    while let Some(res) = tasks.next().await {
-        if let Ok(Some(s)) = res {
-            live.insert(s);
-        }
-    }
-
-    live
-}
-
-// ---------- Enhanced Port Scan ----------
-async fn scan_ports(subs: &HashSet<String>, max_concurrency: usize) -> HashMap<String, Vec<u16>> {
-    let semaphore = Arc::new(Semaphore::new(max_concurrency));
-    let mut result = HashMap::new();
-    let mut tasks = FuturesUnordered::new();
-
-    for sub in subs.iter() {
-        for &port in COMMON_PORTS.iter() {
-            let permit = semaphore.clone().acquire_owned().await.unwrap();
-            let sub_clone = sub.clone();
-
-            tasks.push(tokio::spawn(async move {
-                let scan_result = timeout(
-                    Duration::from_secs(2),
-                    TcpStream::connect((sub_clone.as_str(), port)),
-                )
-                .await;
-
-                drop(permit);
-
-                match scan_result {
-                    Ok(Ok(_)) => Some((sub_clone, port)),
-                    _ => None,
-                }
-            }));
-        }
-    }
-
-    while let Some(res) = tasks.next().await {
-        if let Ok(Some((sub, port))) = res {
-            result.entry(sub).or_insert_with(Vec::new).push(port);
-        }
-    }
-
-    result
-}
-
-// ---------- Enhanced Header & TLS Check ----------
-async fn check_headers_tls(
-    client: &Client,
-    subs: &HashSet<String>,
-    max_concurrency: usize,
-    timeout_secs: u64,
-) -> HashMap<String, (u16, Option<String>)> {
-    let semaphore = Arc::new(Semaphore::new(max_concurrency));
-    let mut result = HashMap::new();
-    let mut tasks = FuturesUnordered::new();
-
-    for sub in subs.iter() {
-        let client = client.clone();
-        let sub_clone = sub.clone();
-        let semaphore_clone = semaphore.clone();
-
-        tasks.push(tokio::spawn(async move {
-            // Gracefully acquire semaphore permit
-            let permit = match semaphore_clone.acquire_owned().await {
-                Ok(p) => p,
-                Err(e) => {
-                    eprintln!("[!] Failed to acquire semaphore for {}: {}", sub_clone, e);
-                    return None;
-                }
-            };
-
-            let urls = vec![
-                format!("https://{}", sub_clone),
-                format!("http://{}", sub_clone),
-            ];
-
-            let mut final_result = None;
-
-            for url in urls {
-                match timeout(Duration::from_secs(timeout_secs), client.get(&url).send()).await {
-                    Ok(Ok(resp)) => {
-                        let status = resp.status().as_u16();
-                        let server_header = resp
-                            .headers()
-                            .get("server")
-                            .and_then(|h| h.to_str().ok())
-                            .map(|s| s.to_string());
-
-                        final_result = Some((sub_clone.clone(), (status, server_header)));
-                        break; // Found a working protocol, break out of loop
-                    }
-                    Ok(Err(e)) => {
-                        // HTTP request failed, try next protocol
-                        eprintln!("[!] HTTP request failed for {}: {}", url, e);
-                        continue;
-                    }
-                    Err(_) => {
-                        // Timeout, try next protocol
-                        eprintln!("[!] Timeout for {}", url);
-                        continue;
-                    }
-                }
-            }
-
-            // Explicitly drop permit before returning
-            drop(permit);
-
-            final_result
-        }));
-    }
-
-    // Process results with graceful error handling
-    while let Some(res) = tasks.next().await {
-        match res {
-            Ok(Some((sub, data))) => {
-                result.insert(sub, data);
-            }
-            Ok(None) => {
-                // Task completed but found no working endpoint
-            }
-            Err(e) => {
-                if e.is_panic() {
-                    eprintln!("[!] Task panicked: {:?}", e);
-                } else {
-                    eprintln!("[!] Task failed: {:?}", e);
-                }
-            }
-        }
-    }
-
-    result
-}
-
-// ---------- Enhanced CORS Misconfiguration with PoC Validation ----------
-async fn check_cors(
-    client: &Client,
-    subs: &HashSet<String>,
-    max_concurrency: usize,
-    timeout_secs: u64,
-) -> HashMap<String, Vec<String>> {
-    let semaphore = Arc::new(Semaphore::new(max_concurrency / 2)); // lower concurrency for stability
-    let mut result = HashMap::new();
-    let mut tasks = FuturesUnordered::new();
-
-    // Test against multiple attacker origins
-    let test_origins = vec![
-        "https://evil.com",
-        "http://evil.com",
-        "null",
-        "https://attacker.example",
-    ];
-
-    for sub in subs.iter() {
-        for origin in &test_origins {
-            let permit = semaphore.clone().acquire_owned().await.unwrap();
-            let client = client.clone();
-            let sub_clone = sub.clone();
-            let origin_clone = origin.to_string();
-
-            tasks.push(tokio::spawn(async move {
-                let url = format!("https://{}", sub_clone);
-                let mut issues = Vec::new();
-
-                // Initial misconfig detection
-                if let Some(resp) = timeout(
-                    Duration::from_secs(timeout_secs),
-                    client
-                        .get(&url)
-                        .header("Origin", origin_clone.clone())
-                        .send(),
-                )
-                .await
-                .ok()
-                .and_then(|r| r.ok())
-                {
-                    if let Some(ao) = resp.headers().get("access-control-allow-origin") {
-                        if let Ok(ao_str) = ao.to_str() {
-                            if ao_str == "*" {
-                                issues.push("Wildcard CORS allowed".to_string());
-                            } else if ao_str == origin_clone {
-                                issues.push(format!("Reflects origin: {}", origin_clone));
-                            }
-
-                            if let Some(acac) =
-                                resp.headers().get("access-control-allow-credentials")
-                            {
-                                if acac == "true" {
-                                    issues.push("Allow-Credentials: true".to_string());
-                                }
-                            }
-                        }
-                    }
-                }
-
-                // If a misconfiguration was flagged, try PoC validation
-                if !issues.is_empty() {
-                    if let Some(leak) = cors_poc_validate(&client, &sub_clone, &origin_clone).await
-                    {
-                        issues.push(format!("PoC validated: {}", leak));
-                    }
-                    Some((sub_clone, issues))
-                } else {
-                    None
-                }
-            }));
-
-            drop(permit);
-        }
-    }
-
-    while let Some(res) = tasks.next().await {
-        if let Ok(Some((sub, issues))) = res {
-            result.entry(sub).or_insert_with(Vec::new).extend(issues);
-        }
-    }
-
-    result
-}
-
-/// Attempt PoC exploitation of detected CORS misconfigurations
-async fn cors_poc_validate(client: &Client, sub: &str, origin: &str) -> Option<String> {
-    let url = format!("https://{}", sub);
-
-    // Step 1: Preflight OPTIONS request
-    let preflight = client
-        .request(reqwest::Method::OPTIONS, &url)
-        .header("Origin", origin)
-        .header("Access-Control-Request-Method", "GET")
-        .send()
-        .await;
-
-    if let Ok(resp) = preflight {
-        let allow_origin = resp
-            .headers()
-            .get("access-control-allow-origin")
-            .and_then(|h| h.to_str().ok())
-            .unwrap_or("");
-        let allow_methods = resp
-            .headers()
-            .get("access-control-allow-methods")
-            .and_then(|h| h.to_str().ok())
-            .unwrap_or("");
-
-        if allow_origin == "*" || allow_origin == origin || allow_methods.contains("GET") {
-            // Step 2: Malicious GET request
-            if let Ok(resp) = client.get(&url).header("Origin", origin).send().await {
-                if let Ok(body) = resp.text().await {
-                    let lower = body.to_lowercase();
-                    let sensitive_keywords = vec![
-                        "password",
-                        "passwd",
-                        "token",
-                        "apikey",
-                        "secret",
-                        "credit",
-                        "ssn",
-                        "authorization",
-                    ];
-
-                    for key in &sensitive_keywords {
-                        if lower.contains(key) {
-                            let snippet = body.chars().take(200).collect::<String>();
-                            return Some(format!("Keyword '{}' found, sample: {}", key, snippet));
-                        }
-                    }
-                }
-            }
-        }
-    }
-
-    None
-}
-
-// ---------- Enhanced Software Fingerprinting ----------
-async fn fingerprint_software(
-    client: &Client,
-    subs: &HashSet<String>,
-    max_concurrency: usize,
-    timeout_secs: u64,
-) -> HashMap<String, HashMap<String, String>> {
-    let semaphore = Arc::new(Semaphore::new(max_concurrency));
-    let mut result = HashMap::new();
-    let mut tasks = FuturesUnordered::new();
-
-    for sub in subs.iter() {
-        let permit = semaphore.clone().acquire_owned().await.unwrap();
-        let client = client.clone();
-        let sub_clone = sub.clone();
-
-        tasks.push(tokio::spawn(async move {
-            let url = format!("https://{}", sub_clone);
-            let mut fingerprints = HashMap::new();
-
-            if let Some(resp) = timeout(Duration::from_secs(timeout_secs), client.get(&url).send())
-                .await
-                .ok()
-                .and_then(|r| r.ok())
-            {
-                // Check common headers for fingerprinting
-                let headers_to_check = vec![
-                    "server",
-                    "x-powered-by",
-                    "x-aspnet-version",
-                    "x-request-id",
-                    "via",
-                    "x-backend-server",
-                ];
-
-                for header_name in headers_to_check {
-                    if let Some(value) = resp.headers().get(header_name) {
-                        if let Ok(value_str) = value.to_str() {
-                            fingerprints.insert(header_name.to_string(), value_str.to_string());
-                        }
-                    }
-                }
-
-                // Check for common framework patterns in body
-                if let Some(body_text) = timeout(Duration::from_secs(5), resp.text())
-                    .await
-                    .ok()
-                    .and_then(|r| r.ok())
-                {
-                    let body_lower = body_text.to_lowercase();
-                    let tech_indicators = vec![
-                        ("wordpress", "wp-content"),
-                        ("drupal", "drupal"),
-                        ("joomla", "joomla"),
-                        ("react", "react"),
-                        ("angular", "angular"),
-                        ("vue", "vue.js"),
-                        ("laravel", "laravel"),
-                    ];
-
-                    for (tech, indicator) in tech_indicators {
-                        if body_lower.contains(indicator) {
-                            fingerprints.insert("framework".to_string(), tech.to_string());
-                            break;
-                        }
-                    }
-                }
-            }
-
-            drop(permit);
-            if !fingerprints.is_empty() {
-                Some((sub_clone, fingerprints))
-            } else {
-                None
-            }
-        }));
-    }
-
-    while let Some(res) = tasks.next().await {
-        if let Ok(Some((sub, fingerprints))) = res {
-            result.insert(sub, fingerprints);
-        }
-    }
-    result
-}
-
-// ---------- Enhanced Subdomain Takeover ----------
-async fn check_subdomain_takeover(subs: &HashSet<String>) -> HashMap<String, Vec<String>> {
-    let mut result = HashMap::new();
-    let takeover_patterns = vec![
-        ("heroku", "Heroku App"),
-        ("s3", "AWS S3"),
-        ("azure", "Microsoft Azure"),
-        ("cloudfront", "AWS CloudFront"),
-        ("github", "GitHub Pages"),
-        ("firebase", "Firebase"),
-        ("netlify", "Netlify"),
-        ("vercel", "Vercel"),
-    ];
-
-    for sub in subs.iter() {
-        let sub_lower = sub.to_lowercase();
-        let mut vulnerabilities = Vec::new();
-
-        for (pattern, service) in &takeover_patterns {
-            if sub_lower.contains(pattern) {
-                vulnerabilities.push(format!("Potential {} takeover", service));
-            }
-        }
-
-        if !vulnerabilities.is_empty() {
-            result.insert(sub.clone(), vulnerabilities);
-        }
-    }
-    result
-}
-
-// ---------- Enhanced Reporting ----------
-struct ReconMaps<'a> {
-    header_map: &'a HashMap<String, (u16, Option<String>)>,
-    open_ports_map: &'a HashMap<String, Vec<u16>>,
-    cors_map: &'a HashMap<String, Vec<String>>,
-    software_map: &'a HashMap<String, HashMap<String, String>>,
-    takeover_map: &'a HashMap<String, Vec<String>>,
-    cloud_saas_map: &'a HashMap<String, Vec<String>>,
-}
-
-fn write_outputs(
-    subs: &HashSet<String>,
-    maps: ReconMaps<'_>,
-    output_dir: &str,
-    domain: &str,
-) -> Result<(), Box<dyn std::error::Error + Send + Sync>> {
-
-    use itertools::Itertools;
-
-    // TXT - Subdomains
-    let txt_file = format!("{}/{}_subdomains.txt", output_dir, domain);
-    let mut file = File::create(&txt_file)?;
-    for sub in subs.iter().sorted() {
-        writeln!(file, "{}", sub)?;
-    }
-
-    // JSON - Detailed report
-    let json_file = format!("{}/{}_report.json", output_dir, domain);
-    let mut json_obj = serde_json::Map::new();
-
-    for sub in subs.iter().sorted() {
-        let mut entry = serde_json::Map::new();
-
-        if let Some((status, server)) = maps.header_map.get(sub) {
-            entry.insert("http_status".to_string(), serde_json::json!(status));
-            entry.insert("server_header".to_string(), serde_json::json!(server));
-        }
-
-        entry.insert(
-            "open_ports".to_string(),
-            serde_json::json!(maps.open_ports_map.get(sub).cloned().unwrap_or_default()),
-        );
-
-        entry.insert(
-            "cors_issues".to_string(),
-            serde_json::json!(maps.cors_map.get(sub).cloned().unwrap_or_default()),
-        );
-
-        entry.insert(
-            "fingerprints".to_string(),
-            serde_json::json!(maps.software_map.get(sub).cloned().unwrap_or_default()),
-        );
-
-        entry.insert(
-            "takeover_risks".to_string(),
-            serde_json::json!(maps.takeover_map.get(sub).cloned().unwrap_or_default()),
-        );
-
-        // NEW: cloud/saas findings per sub
-        entry.insert(
-            "cloud_saas".to_string(),
-            serde_json::json!(maps.cloud_saas_map.get(sub).cloned().unwrap_or_default()),
-        );
-
-        json_obj.insert(sub.clone(), serde_json::Value::Object(entry));
-    }
-
-    std::fs::write(json_file, serde_json::to_string_pretty(&json_obj)?)?;
-
-    // CSV - Summary report (include cloud_saas column)
-    let csv_file = format!("{}/{}_report.csv", output_dir, domain);
-    let mut wtr = Writer::from_path(&csv_file)?;
-    wtr.write_record([
-        "subdomain",
-        "http_status",
-        "server_header",
-        "open_ports",
-        "cors_issues",
-        "fingerprints",
-        "takeover_risks",
-        "cloud_saas",
-    ])?;
-
-    for sub in subs.iter().sorted() {
-        let (status, server) = maps.header_map.get(sub).cloned().unwrap_or((0, None));
-        let ports = maps.open_ports_map.get(sub).map_or("".to_string(), |v| {
-            v.iter().map(|p| p.to_string()).join(",")
-        });
-        let cors = maps
-            .cors_map
-            .get(sub)
-            .map_or("".to_string(), |v| v.join("; "));
-        let fingerprints = maps.software_map.get(sub).map_or("".to_string(), |v| {
-            serde_json::to_string(v).unwrap_or_default()
-        });
-        let takeover = maps
-            .takeover_map
-            .get(sub)
-            .map_or("".to_string(), |v| v.join("; "));
-        let cloud_saas = maps
-            .cloud_saas_map
-            .get(sub)
-            .map_or("".to_string(), |v| v.join("; "));
-
-        wtr.write_record([
-            sub,
-            &status.to_string(),
-            &server.unwrap_or_default(),
-            &ports,
-            &cors,
-            &fingerprints,
-            &takeover,
-            &cloud_saas,
-        ])?;
-    }
-    wtr.flush()?;
-
-    // Additional security findings summary
-    let findings_file = format!("{}/{}_security_findings.txt", output_dir, domain);
-    let mut findings = File::create(&findings_file)?;
-
-    writeln!(findings, "Security Findings Summary for {}", domain)?;
-    writeln!(findings, "=============================================")?;
-    writeln!(findings, "Total subdomains found: {}", subs.len())?;
-    writeln!(
-        findings,
-        "Subdomains with CORS issues: {}",
-        maps.cors_map.len()
-    )?;
-    writeln!(
-        findings,
-        "Potential takeover targets: {}",
-        maps.takeover_map.len()
-    )?;
-
-    // Extra: write cloud_saas_map to its own JSON
-    let cloud_file = format!("{}/{}_cloud_saas.json", output_dir, domain);
-    std::fs::write(
-        cloud_file,
-        serde_json::to_string_pretty(&maps.cloud_saas_map)?,
-    )?;
-
-    Ok(())
->>>>>>> c45e7c31
-}